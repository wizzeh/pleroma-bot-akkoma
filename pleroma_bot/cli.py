#!/usr/bin/env python

# MIT License
#
# Copyright (c) 2020 Roberto Chamorro / project contributors
#
# Permission is hereby granted, free of charge, to any person obtaining a copy
# of this software and associated documentation files (the "Software"), to deal
# in the Software without restriction, including without limitation the rights
# to use, copy, modify, merge, publish, distribute, sublicense, and/or sell
# copies of the Software, and to permit persons to whom the Software is
# furnished to do so, subject to the following conditions:
#
# The above copyright notice and this permission notice shall be included in
# all
# copies or substantial portions of the Software.
#
# THE SOFTWARE IS PROVIDED "AS IS", WITHOUT WARRANTY OF ANY KIND, EXPRESS OR
# IMPLIED, INCLUDING BUT NOT LIMITED TO THE WARRANTIES OF MERCHANTABILITY,
# FITNESS FOR A PARTICULAR PURPOSE AND NONINFRINGEMENT. IN NO EVENT SHALL THE
# AUTHORS OR COPYRIGHT HOLDERS BE LIABLE FOR ANY CLAIM, DAMAGES OR OTHER
# LIABILITY, WHETHER IN AN ACTION OF CONTRACT, TORT OR OTHERWISE, ARISING FROM,
# OUT OF OR IN CONNECTION WITH THE SOFTWARE OR THE USE OR OTHER DEALINGS IN THE
# SOFTWARE.
#
# Special thanks to
# https://github.com/bear/python-twitter/
# and
# https://github.com/halcy/Mastodon.py

import os
import sys
import time

import yaml
import shutil

from datetime import datetime

from . import logger


class User(object):
    from ._twitter import get_tweets
    from ._twitter import _get_tweets
    from ._twitter import _get_twitter_info

    from ._pin import pin_pleroma
    from ._pin import unpin_pleroma
    from ._pin import get_pinned_tweet
    from ._pin import _get_pinned_tweet_id

    from ._pleroma import post_pleroma
    from ._pleroma import update_pleroma
    from ._pleroma import get_date_last_pleroma_post

    from ._utils import guess_type
    from ._utils import check_pinned
    from ._utils import random_string
    from ._utils import process_tweets
    from ._utils import replace_vars_in_str
    from ._utils import _expand_urls
    from ._utils import _get_media_url
    from ._utils import _process_polls
    from ._utils import _replace_nitter
    from ._utils import _download_media
    from ._utils import _replace_mentions
    from ._utils import _get_best_bitrate_video

    def __init__(self, user_cfg: dict, cfg: dict):
        self.twitter_token = cfg["twitter_token"]
        self.signature = ""
        self.media_upload = False
        self.support_account = None
        # iterate attrs defined in config
        for attribute in user_cfg:
            self.__setattr__(attribute, user_cfg[attribute])
        self.twitter_url = "http://twitter.com/" + self.twitter_username
        try:
            if not hasattr(self, "max_tweets"):
                self.max_tweets = cfg["max_tweets"]
        except (KeyError, AttributeError):
            # Limit to 50 last tweets - just to make a bit easier and faster
            # to process given how often it is pulled
            self.max_tweets = 50
            pass
        try:
            if not hasattr(self, "visibility"):
                self.visibility = cfg["visibility"]
        except (KeyError, AttributeError):
            self.visibility = "unlisted"
            pass
        visibility_valid = ("public", "unlisted", "private", "direct")
        if self.visibility not in visibility_valid:
            raise KeyError(
                "Visibility not supported! Values allowed are: public, "
                "unlisted, private and direct"
            )
        try:
            if not hasattr(self, "sensitive"):
                self.sensitive = cfg["sensitive"]
        except (KeyError, AttributeError):
            pass
        if hasattr(self, "rich_text"):
            if self.rich_text:
                self.content_type = "text/markdown"
        try:
            if not hasattr(self, "pleroma_base_url"):
                self.pleroma_base_url = cfg["pleroma_base_url"]
        except KeyError:
            raise KeyError(
                "No Pleroma URL defined in config! [pleroma_base_url]"
            )
        try:
            if not hasattr(self, "twitter_base_url"):
                self.twitter_base_url = cfg["twitter_base_url"]
        except KeyError:
            self.twitter_base_url = "https://api.twitter.com/1.1"
            pass
        try:
            if not hasattr(self, "twitter_base_url_v2"):
                self.twitter_base_url = cfg["twitter_base_url_v2"]
        except KeyError:
            self.twitter_base_url_v2 = "https://api.twitter.com/2"
            pass
        try:
            if not hasattr(self, "nitter_base_url"):
                self.nitter_base_url = cfg["nitter_base_url"]
        except KeyError:
            self.nitter_base_url = "http://nitter.net"
            pass
        if not hasattr(self, "nitter"):
            try:
                if cfg["nitter"]:
                    self.twitter_url = (
                        f"{self.nitter_base_url}/{self.twitter_username}"
                    )
            except KeyError:
                pass
        else:
            if self.nitter:
<<<<<<< HEAD
                self.twitter_url = self.nitter_base_url + "/" + self.twitter_username
=======
                self.twitter_url = "http://nitter.net/" + self.twitter_username
        try:
            if not hasattr(self, "include_rts"):
                self.include_rts = cfg["include_rts"]
        except (KeyError, AttributeError):
            self.include_rts = True
            pass
>>>>>>> 3946ca99
        self.profile_image_url = None
        self.profile_banner_url = None
        self.display_name = None
        try:
            self.fields = self.replace_vars_in_str(str(user_cfg["fields"]))
            self.fields = eval(self.fields)
        except KeyError:
            self.fields = []
        self.bio_text = self.replace_vars_in_str(str(user_cfg["bio_text"]))
        # Auth
        self.header_pleroma = {"Authorization": "Bearer " + self.pleroma_token}
        self.header_twitter = {"Authorization": "Bearer " + self.twitter_token}
        self.tweets = self._get_tweets("v2")
        self.pinned_tweet_id = self._get_pinned_tweet_id()
        self.last_post_pleroma = None
        # Filesystem
        self.base_path = os.getcwd()
        self.users_path = os.path.join(self.base_path, "users")
        self.user_path = os.path.join(self.users_path, self.twitter_username)
        self.tweets_temp_path = os.path.join(self.user_path, "tweets")
        self.avatar_path = os.path.join(self.user_path, "profile.jpg")
        self.header_path = os.path.join(self.user_path, "banner.jpg")
        os.makedirs(self.users_path, exist_ok=True)
        os.makedirs(self.user_path, exist_ok=True)
        os.makedirs(self.tweets_temp_path, exist_ok=True)
        # Get Twitter info on instance creation
        self._get_twitter_info()
        self.posts = None
        return


def main():
    # Parameter to choose whether to update bio, avatar and banner or not -
    # save some bandwidth
    try:
        arg = sys.argv[1]
    except IndexError:
        arg = ""
        print(f"Usage: {sys.argv[0]} [noProfile]")

    try:
        base_path = os.getcwd()
        with open(os.path.join(base_path, "config.yml"), "r") as stream:
            config = yaml.safe_load(stream)
        user_dict = config["users"]

        for user_item in user_dict:
            user = User(user_item, config)
            date_pleroma = user.get_date_last_pleroma_post()
            tweets = user.get_tweets()
            if tweets["meta"]["result_count"] > 0:
                # Put oldest first to iterate them and post them in order
                tweets["data"].reverse()
                tweets_to_post = {"data": [], "includes": tweets["includes"]}
                # Get rid of old tweets
                for tweet in tweets["data"]:
                    created_at = tweet["created_at"]
                    date_twitter = datetime.strftime(
                        datetime.strptime(
                            created_at, "%Y-%m-%dT%H:%M:%S.%fZ"
                        ),
                        "%Y-%m-%d %H:%M:%S",
                    )
                    if date_twitter > date_pleroma:
                        tweets_to_post["data"].append(tweet)

                tweets_to_post = user.process_tweets(tweets_to_post)
                print("tweets:", tweets_to_post["data"])
                for tweet in tweets_to_post["data"]:
                    user.post_pleroma(
                        (tweet["id"], tweet["text"]),
                        tweet["polls"],
                        tweet["possibly_sensitive"],
                    )
                    time.sleep(2)

            user.check_pinned()

            if not arg == "noProfile":
                user.update_pleroma()
            # Clean-up
            shutil.rmtree(user.tweets_temp_path)
    except Exception:
        logger.error("Exception occurred", exc_info=True)
        return 1

    return 0


def init():
    if __name__ == "__main__":
        sys.exit(main())


init()<|MERGE_RESOLUTION|>--- conflicted
+++ resolved
@@ -139,17 +139,13 @@
                 pass
         else:
             if self.nitter:
-<<<<<<< HEAD
                 self.twitter_url = self.nitter_base_url + "/" + self.twitter_username
-=======
-                self.twitter_url = "http://nitter.net/" + self.twitter_username
         try:
             if not hasattr(self, "include_rts"):
                 self.include_rts = cfg["include_rts"]
         except (KeyError, AttributeError):
             self.include_rts = True
             pass
->>>>>>> 3946ca99
         self.profile_image_url = None
         self.profile_banner_url = None
         self.display_name = None
