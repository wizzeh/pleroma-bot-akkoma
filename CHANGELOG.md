## Unreleased

<<<<<<< HEAD
- Settings to use different nitter instances
  
=======
## Added

- New attribute ```include_rts``` allows choosing whether if retweets are to be posted or ignored.

>>>>>>> 3946ca99
## Fixed

- Timestamp format for Mastodon instances adjustments
- Sensitivity boolean ignored by Mastodon instances if capitalized

## Enhancements

- Improved Mastodon compatibility

## [0.5.0] - 2020-11-21
## Added

- Support for using the original tweet sensitivity (nsfw flag) when posting on the Fediverse account

## Fixed

- Exception when no tweets are found within the last week (```/tweets/search/recent```)

## Enhancements

- Added tests and 100% code coverage

## Upgrade notes

- Remove the attribute '```sensitive```' from your user section in your ```config.yml``` if you want to honor the 
original tweet's sensitivity instead of forcing it globally for all the posts by that user.

## [0.4.0] - 2020-10-24
## Added

- Added support for polls 🎉 (thanks zoenglinghou!)
- Migrated to Twitter API v2 (falling back to v1.1 for video attachments)

## Enhancements

- Refactored and packaged the code for easy installation. [Link to project at PyPI.](https://pypi.org/project/pleroma-bot/)

## Fixed

- Fixed posting only the first media element in a multiple media tweet
- Fixed video attachments not being downloaded (and uploaded to the Fediverse post)
- Fixed the exception when Twitter user has no profile and/or banner images (thanks zoenglinghou!)

## Upgrade notes

- Place/move your ```config.yml``` to whichever path you want to run ```pleroma-bot```
- If you were using cron, change:
  - ```python3 /path/to/updateInfoPleroma.py noProfile```
  - to ```cd /path/to/your/venv/ && . bin/activate && pleroma-bot noProfile```

## [0.3.0] - 2020-10-07
## Added

- Dynamic attribute loading for the User object from the config file
- Rich text for linking mentions to their Twitter profile
- Allow visibility and sensitivity to be set in the config file

## Fixed

- Replacing the wrong strings in tweet body while expanding URLs
- nitter.net replacement in twitter.com links misbehaviour
- Default to retrieve tweets from the last 48h if Pleroma user has no posts (thanks zoenglinghou!)

## Upgrade notes
1. Replace the field name ```pleroma_url``` with ```pleroma_base_url``` on your ```config.yml```
2. Replace the field name ```twitter_url``` with ```twitter_base_url``` on your ```config.yml```

## [0.2.0] - 2020-08-23
### Added
- Support for tweet attachments
- Allow different usernames for Pleroma and Twitter accounts
- Expand shortened URLs on tweets body
- Support for pinned tweets
- nitter.net URL replacement
- Metadata fields can be defined in ```config.yml```

### Fixed
- RTs only shown body text, with no indication of being RTs

### Upgrade notes
1. Update ```config.yml``` values and fields as described in the ```README.md```

## [0.1.0] - 2020-08-20
### Initial release 
- ```TEXT-ONLY``` This release is good enough for text-only tweet mirroring. All media associated with the tweets will be dropped.<|MERGE_RESOLUTION|>--- conflicted
+++ resolved
@@ -1,14 +1,10 @@
 ## Unreleased
 
-<<<<<<< HEAD
-- Settings to use different nitter instances
-  
-=======
 ## Added
 
 - New attribute ```include_rts``` allows choosing whether if retweets are to be posted or ignored.
+- Settings to use different nitter instances
 
->>>>>>> 3946ca99
 ## Fixed
 
 - Timestamp format for Mastodon instances adjustments
