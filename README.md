# pleroma-twitter-info-grabber

[![Build Status](https://travis-ci.com/robertoszek/pleroma-twitter-info-grabber.svg?branch=develop)](https://travis-ci.com/robertoszek/pleroma-twitter-info-grabber)
[![Version](https://img.shields.io/pypi/v/pleroma-bot.svg)](https://pypi.org/project/pleroma-bot/)
[![codecov](https://codecov.io/gh/robertoszek/pleroma-twitter-info-grabber/branch/master/graph/badge.svg?token=0c4Gzv4HjC)](https://codecov.io/gh/robertoszek/pleroma-twitter-info-grabber)
[![Python 3.6](https://img.shields.io/badge/python-3.6+-blue.svg)](https://www.python.org/downloads/release/python-360/)
[![Requires.io (branch)](https://img.shields.io/requires/github/robertoszek/pleroma-twitter-info-grabber/master)](https://requires.io/github/robertoszek/pleroma-twitter-info-grabber/requirements/?branch=master)
[![License](https://img.shields.io/github/license/robertoszek/pleroma-twitter-info-grabber)](https://github.com/robertoszek/pleroma-twitter-info-grabber/blob/master/LICENSE.md)

Mirror one or multiple Twitter accounts in Pleroma/Mastodon.

## Introduction

After using the pretty cool [mastodon-bot](https://github.com/yogthos/mastodon-bot) for a while, I found it was lacking some actions which were of use to me. 

For precisely those cases I've written this Python project that automates them, asking such info to [Twitter's API](https://developer.twitter.com/en/docs/twitter-api/v1) and updating the relevant fields on the [Pleroma API](https://docs-develop.pleroma.social/backend/API/pleroma_api/)/[Mastodon API](https://docs.joinmastodon.org/client/intro/) side.


So basically, it does the following:

* Retrieves **last 'max_tweets' tweets** and posts them on the Fediverse account if their timestamp is newer than the last post. 
* Gets the **display name** from Twitter and updates it in on the Fediverse account
* Gets the **profile picture** from Twitter and updates it on the Fediverse account
* Gets the **banner image** from Twitter and updates it on the Fediverse account
* Gets the **bio text** from Twitter and updates it on the Fediverse account
* Adds some **metadata fields** to the Fediverse account, pointing to the original Twitter account

## Installation
```
$ pip install pleroma-bot
```
## Usage
```console
$ pleroma-bot [noProfile]
```
### Before running
You'll need the following:

* A [Twitter Bearer Token](https://developer.twitter.com/en/docs/authentication/api-reference/token)
* The user/users [Pleroma/Mastodon Bearer Tokens](https://tinysubversions.com/notes/mastodon-bot/)

Create a ```config.yml``` file in the same path where you are calling ```pleroma-bot```. There's a config example in this repo called ```config.yml.sample``` that can help you when filling yours out:
```yaml
twitter_base_url: https://api.twitter.com/1.1
# Change this to your Fediverse instance
pleroma_base_url: https://pleroma.robertoszek.xyz
# How many tweets to get in every execution
# Twitter's API hard limit is 3,200
max_tweets: 40
# Twitter bearer token
twitter_token: XXXXXXXXXXXXXXXXXXXXXXXXXXXXXXXXXXXXXXXXXXXXXXXXXXXXXXXXXXXXXXXXXXXXXXX
# List of users and their attributes
users:
- twitter_username: KyleBosman
  pleroma_username: KyleBosman
  # Mastodon/Pleroma token obtained by following the README.md
  pleroma_token: XXXXXXXXXXXXXXXXXXXXXXXXXXXXXXXXXXXXXX
  # If you want to add a link to the original status or not
  signature: true
  # (optional) If you want to download Twitter attachments and add them to the Pleroma posts.
  # By default they are not
  media_upload: true
<<<<<<< HEAD
  # If twitter links should be changed to nitter ones
=======
  # (optional) If twitter links should be changed to nitter.net ones. By default they are not
>>>>>>> 3946ca99
  nitter: true
  # (optional) If mentions should be transformed to links to the mentioned Twitter profile
  rich_text: true
  # (optional) visibility of the post. Must one of the following: public, unlisted, private, direct
  # by default is "unlisted"
  visibility: "unlisted"
  # (optional) Force all posts for this account to be sensitive or not
  # The NSFW banner for the instance will be shown for attachments as a warning if true
  # If not defined, the original tweet sensitivity will be used on a tweet by tweet basis
  sensitive: false
  # (optional) If RTs are to be also be posted in the Fediverse account. By default they are included
  include_rts: false
  # additional custom-named attributes
  support_account: robertoszek
  # you can use any attribute from 'user' inside a string with {{ attr_name }} and it will be replaced
  # with the attribute value. e.g. {{ support_account }}
  bio_text: "\U0001F916 BEEP BOOP \U0001F916 \nI'm a bot that mirrors {{ twitter_username }} Twitter's\
    \ account. \nAny issues please contact @{{ support_account }} \n \n " # username will be replaced by its value
  # Optional metadata fields and values for the Pleroma profile
  fields:
  - name: "\U0001F426 Birdsite"
    value: "{{ twitter_url }}"
  - name: "Status"
    value: "I am completely operational, and all my circuits are functioning perfectly."
  - name: "Source"
    value: "https://gitea.robertoszek.xyz/robertoszek/pleroma-twitter-info-grabber"
# Mastodon instance example
- twitter_username: WoolieWoolz
  pleroma_username: 24660
  pleroma_base_url: https://botsin.space
  pleroma_token: XXXXXXXXXXXXXXXXXXXXXXXXXXXXXXXXXXXXXX
  # Mastodon doesn't support rich text!
  rich_text: false
  signature: true
  nitter: true
  visibility: "unlisted"
  media_upload: true
  max_tweets: 50
  bio_text: "\U0001F916 BEEP BOOP \U0001F916 \nI'm a bot that mirrors {{ twitter_username }} Twitter's\
    \ account. \nAny issues please contact @{{ support_account }} \n \n " # username will be replaced by its value
  fields:
  - name: "\U0001F426 Birdsite"
    value: "{{ twitter_url }}"
  - name: "Status"
    value: "I am completely operational, and all my circuits are functioning perfectly."
  - name: "Source"
    value: "https://gitea.robertoszek.xyz/robertoszek/pleroma-twitter-info-grabber"
- twitter_username: arstechnica
  pleroma_username: mynewsbot
  pleroma_token: XXXXXXXXXXXXXXXXXXXXXXXXXXXXXXXXXXXXXX
  signature: true
  nitter: true
  visibility: "public"
  media_upload: false
  pleroma_base_url: https://another.pleroma.instance
  max_tweets: 50
  bio_text: "\U0001F916 BEEP BOOP \U0001F916 \n I'm a bot that mirrors {{ twitter_username }} Twitter's\
    \ account. \n Any issues please contact @robertoszek \n \n "
```

Changing the ```users``` to the desired ones. You can add as many users as needed.

Also change the following to your Pleroma/Mastodon instance URL:
```yaml
pleroma_base_url: https://pleroma.robertoszek.xyz
```
### Running

If the ```noProfile``` argument is passed, *only* new tweets will be posted. The profile picture, banner, display name and bio will **not** be updated on the Fediverse account.

NOTE: An ```error.log``` file will be created at the path from which ```pleroma-bot``` is being called.

### crontab entry example 
**(everyday at 6:15 AM)** update profile and **(every 10 min.)** post new tweets:
```bash
# Post tweets every 10 min
*/10 * * * * cd /home/robertoszek/myvenv/ && . bin/activate && pleroma-bot noProfile

# Update pleroma profile with Twitter info every day at 6:15 AM
15 6 * * * cd /home/robertoszek/myvenv/ && . bin/activate && pleroma-bot
```
## Acknowledgements
These projects proved to be immensely useful, they are Python wrappers for the Mastodon API and Twitter API respectively:

* [Mastodon.py](https://github.com/halcy/Mastodon.py)
* [twitter-python](https://github.com/bear/python-twitter)

They were part of the impetus for this project, challenging myself to not just import them and use them, instead opting to directly do the heavy lifting with built-in python modules. 

That and [mastodon-bot](https://github.com/yogthos/mastodon-bot) not working after upgrading the Pleroma instance I was admin on 😅. This event lead to repurposing it and adding the tweet gathering and posting capabilities.

## Contributing

Patches, pull requests, and bug reports are more than [welcome](https://github.com/robertoszek/pleroma-twitter-info-grabber/issues/new/choose), please keep the style consistent with the original source.


## License

MIT License

Copyright (c) 2020 Roberto Chamorro / project contributors

Permission is hereby granted, free of charge, to any person obtaining a copy
of this software and associated documentation files (the "Software"), to deal
in the Software without restriction, including without limitation the rights
to use, copy, modify, merge, publish, distribute, sublicense, and/or sell
copies of the Software, and to permit persons to whom the Software is
furnished to do so, subject to the following conditions:

The above copyright notice and this permission notice shall be included in all
copies or substantial portions of the Software.

THE SOFTWARE IS PROVIDED "AS IS", WITHOUT WARRANTY OF ANY KIND, EXPRESS OR
IMPLIED, INCLUDING BUT NOT LIMITED TO THE WARRANTIES OF MERCHANTABILITY,
FITNESS FOR A PARTICULAR PURPOSE AND NONINFRINGEMENT. IN NO EVENT SHALL THE
AUTHORS OR COPYRIGHT HOLDERS BE LIABLE FOR ANY CLAIM, DAMAGES OR OTHER
LIABILITY, WHETHER IN AN ACTION OF CONTRACT, TORT OR OTHERWISE, ARISING FROM,
OUT OF OR IN CONNECTION WITH THE SOFTWARE OR THE USE OR OTHER DEALINGS IN THE
SOFTWARE.

**Tested and confirmed working against** :
* ```Pleroma BE 2.0.50-2547-g5c2b6922-develop```
* ```Mastodon v3.2.1```
* ```Twitter API v1.1 and v2```<|MERGE_RESOLUTION|>--- conflicted
+++ resolved
@@ -60,11 +60,7 @@
   # (optional) If you want to download Twitter attachments and add them to the Pleroma posts.
   # By default they are not
   media_upload: true
-<<<<<<< HEAD
-  # If twitter links should be changed to nitter ones
-=======
-  # (optional) If twitter links should be changed to nitter.net ones. By default they are not
->>>>>>> 3946ca99
+  # (optional) If twitter links should be changed to nitter ones. By default they are not
   nitter: true
   # (optional) If mentions should be transformed to links to the mentioned Twitter profile
   rich_text: true
