#!/usr/bin/env python

# MIT License
#
# Copyright (c) 2020 Roberto Chamorro / project contributors
#
# Permission is hereby granted, free of charge, to any person obtaining a copy
# of this software and associated documentation files (the "Software"), to deal
# in the Software without restriction, including without limitation the rights
# to use, copy, modify, merge, publish, distribute, sublicense, and/or sell
# copies of the Software, and to permit persons to whom the Software is
# furnished to do so, subject to the following conditions:
#
# The above copyright notice and this permission notice shall be included in all
# copies or substantial portions of the Software.
#
# THE SOFTWARE IS PROVIDED "AS IS", WITHOUT WARRANTY OF ANY KIND, EXPRESS OR
# IMPLIED, INCLUDING BUT NOT LIMITED TO THE WARRANTIES OF MERCHANTABILITY,
# FITNESS FOR A PARTICULAR PURPOSE AND NONINFRINGEMENT. IN NO EVENT SHALL THE
# AUTHORS OR COPYRIGHT HOLDERS BE LIABLE FOR ANY CLAIM, DAMAGES OR OTHER
# LIABILITY, WHETHER IN AN ACTION OF CONTRACT, TORT OR OTHERWISE, ARISING FROM,
# OUT OF OR IN CONNECTION WITH THE SOFTWARE OR THE USE OR OTHER DEALINGS IN THE
# SOFTWARE.
#
# Special thanks to
# https://github.com/bear/python-twitter/
# and
# https://github.com/halcy/Mastodon.py

# TODO: Write tests
import os
import sys
import string
import random
import time
from json.decoder import JSONDecodeError

import requests
import shutil
import re
import mimetypes
import json
import yaml

# Try to import libmagic
# if it fails just use mimetypes
try:
    import magic
except ImportError:
    magic = None

from datetime import datetime, timedelta

# Parameter to choose whether to update bio, avatar and banner or not - save some bandwidth
try:
    arg = sys.argv[1]
except IndexError:
    arg = ""
    print(f"Usage: {sys.argv[0]} [noProfile]")


class User(object):
    def __init__(self, user_cfg: dict, cfg: dict):
        self.twitter_token = cfg['twitter_token']
        self.signature = ""
        self.media_upload = False
        self.support_account = None
        # iterate attrs defined in config
        for attribute in user_cfg:
            self.__setattr__(attribute, user_cfg[attribute])
        self.twitter_url = "http://twitter.com/" + self.twitter_username
        try:
            if not hasattr(self, "max_tweets"):
                self.max_tweets = cfg['max_tweets']
        except (KeyError, AttributeError):
            # Limit to 50 last tweets - just to make a bit easier and faster to process given how often it is pulled
            self.max_tweets = 50
            pass
        try:
            if not hasattr(self, "visibility"):
                self.visibility = cfg['visibility']
        except (KeyError, AttributeError):
            self.visibility = "unlisted"
            pass
        if self.visibility not in ("public", "unlisted", "private", "direct"):
            raise KeyError("Visibility not supported! Values allowed are: public, unlisted, private and direct")
        try:
            if not hasattr(self, "sensitive"):
                self.sensitive = cfg['sensitive']
        except (KeyError, AttributeError):
            self.sensitive = "true"
            pass
        if hasattr(self, "rich_text"):
            if self.rich_text:
                self.content_type = "text/markdown"
        try:
            if not hasattr(self, "pleroma_base_url"):
                self.pleroma_base_url = cfg['pleroma_base_url']
        except KeyError:
            raise KeyError("No Pleroma URL defined in config! [pleroma_base_url]")
        try:
            if not hasattr(self, "twitter_base_url"):
                self.twitter_base_url = cfg['twitter_base_url']
        except KeyError:
            self.twitter_base_url = "https://api.twitter.com/1.1"
            pass
        try:
            if not hasattr(self, "twitter_base_url_v2"):
                self.twitter_base_url = cfg['twitter_base_url_v2']
        except KeyError:
            self.twitter_base_url_v2 = "https://api.twitter.com/2"
            pass
        if not hasattr(self, "nitter"):
            try:
                if cfg['nitter']:
                    self.twitter_url = "http://nitter.net/" + self.twitter_username
            except KeyError:
                pass
        else:
            if self.nitter:
                self.twitter_url = "http://nitter.net/" + self.twitter_username
        self.profile_image_url = None
        self.profile_banner_url = None
        self.display_name = None
        try:
            self.fields = self.replace_vars_in_str(str(user_cfg['fields']))
            self.fields = eval(self.fields)
        except KeyError:
            self.fields = []
        self.bio_text = self.replace_vars_in_str(str(user_cfg['bio_text']))
        # Auth
        self.header_pleroma = {"Authorization": "Bearer " + self.pleroma_token}
        self.header_twitter = {"Authorization": "Bearer " + self.twitter_token}
        self.tweets = self._get_tweets('v2')
        self.pinned_tweet_id = self._get_pinned_tweet_id()
        self.last_post_pleroma = None
        # Filesystem
        script_path = os.path.dirname(sys.argv[0])
        self.base_path = os.path.abspath(script_path)
        self.users_path = os.path.join(self.base_path, 'users')
        self.user_path = os.path.join(self.users_path, self.twitter_username)
        self.tweets_temp_path = os.path.join(self.user_path, 'tweets')
        self.avatar_path = os.path.join(self.user_path, 'profile.jpg')
        self.header_path = os.path.join(self.user_path, 'banner.jpg')
        if not os.path.isdir(self.users_path):
            os.mkdir(self.users_path)
        if not os.path.isdir(self.user_path):
            os.mkdir(self.user_path)
        if not os.path.isdir(self.tweets_temp_path):
            os.mkdir(self.tweets_temp_path)
        # Get Twitter info on instance creation
        self._get_twitter_info()
        return

    def _get_twitter_info(self):
        """Updates User object attributes with current Twitter info

        This includes:

        * Bio text
        * Profile image url
        * Banner image url
        * Screen name

        :return: None
        """
        twitter_user_url = self.twitter_base_url + '/users/show.json?screen_name=' + self.twitter_username
        response = requests.get(twitter_user_url, headers=self.header_twitter)
        if not response.ok:
            response.raise_for_status()
        user_twitter = json.loads(response.text)
        self.bio_text = self.bio_text + user_twitter['description']
        # Check if user has profile image
        if 'profile_image_url' in user_twitter.keys():
            self.profile_image_url = user_twitter['profile_image_url']
        # Check if user has banner image
        if 'profile_banner_url' in user_twitter.keys():
            self.profile_banner_url = user_twitter['profile_banner_url']
        self.display_name = user_twitter['name']
        return

<<<<<<< HEAD
    def _get_tweets(self, version: str, tweet_id=None):
=======
    def _get_tweets(self, version, tweet_id=None):
>>>>>>> 3f3dc1e0
        """Gathers last 'max_tweets' tweets from the user and returns them as an dict
        :param version: Twitter API version to use to retrieve the tweets
        :type version: string
        :param tweet_id: Tweet ID to retrieve
        :type tweet_id: int

        :returns: last 'max_tweets' tweets
        :rtype: dict
        """
        if version == 'v1.1':
            if tweet_id:
<<<<<<< HEAD
                twitter_status_url = f"{self.twitter_base_url}/statuses/show.json?id={str(tweet_id)}"
=======
                twitter_status_url = self.twitter_base_url + '/statuses/show.json?id=' + str(tweet_id)
>>>>>>> 3f3dc1e0
                response = requests.get(twitter_status_url, headers=self.header_twitter)
                if not response.ok:
                    response.raise_for_status()
                tweet = json.loads(response.text)
                return tweet
            else:
                twitter_status_url = self.twitter_base_url + '/statuses/user_timeline.json?screen_name=' + \
                                     self.twitter_username + '&count=' + str(self.max_tweets) + '&include_rts=true'
                response = requests.get(twitter_status_url, headers=self.header_twitter)
                if not response.ok:
                    response.raise_for_status()
                tweets = json.loads(response.text)
                return tweets
        elif version == 'v2':
<<<<<<< HEAD
            params = {}
            if tweet_id:
                url = f"{self.twitter_base_url_v2}/tweets/{tweet_id}"
            else:
                url = f"{self.twitter_base_url_v2}/tweets/search/recent"  # this only gets tweets from last week
                params.update({"max_results": self.max_tweets,
                               "query": "from:" + self.twitter_username})
            # Tweet number must be between 10 and 100
            if not (100 >= self.max_tweets > 10):
                raise ValueError(f"max_tweets must be between 10 and 100. max_tweets: {self.max_tweets}")

            params.update({"poll.fields": "duration_minutes,end_datetime,id,options,voting_status",
                           "media.fields": "duration_ms,height,media_key,"
                                           "preview_image_url,"
                                           "type,"
                                           "url,"
                                           "width,"
                                           "public_metrics",
                           "expansions": "attachments.poll_ids,"
                                         "attachments.media_keys,"
                                         "author_id,"
                                         "entities.mentions.username,"
                                         "geo.place_id,"
                                         "in_reply_to_user_id,"
                                         "referenced_tweets.id,"
                                         "referenced_tweets.id.author_id",
                           "tweet.fields": "attachments,"
                                           "author_id,"
                                           "context_annotations,"
                                           "conversation_id,"
                                           "created_at,"
                                           "entities,"
                                           "geo,id,"
                                           "in_reply_to_user_id,"
                                           "lang,"
                                           "public_metrics,"
                                           "possibly_sensitive,"
                                           "referenced_tweets,"
                                           "source,"
                                           "text,"
                                           "withheld"
                           })
=======
            url = self.twitter_base_url_v2 + "/tweets/search/recent"  # this only gets tweets from last week
            params = {"max_results": (round(self.max_tweets / 10)) * 10,  # between 10 and 100
                      "query": "from:" + self.twitter_username,
                      "poll.fields": "duration_minutes,end_datetime,id,options,voting_status",
                      "media.fields": "duration_ms,height,media_key,"
                                      "preview_image_url,"
                                      "type,"
                                      "url,"
                                      "width,"
                                      "public_metrics",
                      "expansions": "attachments.poll_ids,"
                                    "attachments.media_keys,"
                                    "author_id,"
                                    "entities.mentions.username,"
                                    "geo.place_id,"
                                    "in_reply_to_user_id,"
                                    "referenced_tweets.id,"
                                    "referenced_tweets.id.author_id",
                      "tweet.fields": "attachments,"
                                      "author_id,"
                                      "context_annotations,"
                                      "conversation_id,"
                                      "created_at,"
                                      "entities,"
                                      "geo,id,"
                                      "in_reply_to_user_id,"
                                      "lang,"
                                      "public_metrics,"
                                      "possibly_sensitive,"
                                      "referenced_tweets,"
                                      "source,"
                                      "text,"
                                      "withheld"
                      }
>>>>>>> 3f3dc1e0
            response = requests.get(url, headers=self.header_twitter, params=params)
            if not response.ok:
                response.raise_for_status()
            tweets_v2 = json.loads(response.text)
            return tweets_v2
        else:
<<<<<<< HEAD
            raise ValueError(f"API version not supported: {version}")
=======
            raise ValueError("API version not supported: " + version)
>>>>>>> 3f3dc1e0

    def get_tweets(self):
        return self.tweets

    def get_date_last_pleroma_post(self):
        """Gathers last post from the user in Pleroma and returns the date of creation.
        
        :returns: Date of last Pleroma post in '%Y-%m-%d %H:%M:%S' format
        """
        pleroma_posts_url = self.pleroma_base_url + '/api/v1/accounts/' + self.pleroma_username + '/statuses'
        response = requests.get(pleroma_posts_url, headers=self.header_pleroma)
        if not response.ok:
            response.raise_for_status()
        posts = json.loads(response.text)
        if posts:
            date_pleroma = datetime.strftime(datetime.strptime(posts[0]['created_at'], '%Y-%m-%dT%H:%M:%S.000Z'),
                                             '%Y-%m-%d %H:%M:%S')
        else:
            date_pleroma = datetime.strftime(datetime.now() - timedelta(days=2), '%Y-%m-%d %H:%M:%S')

        return date_pleroma

    def _get_pinned_tweet_id(self):
        """Retrieves the pinned tweet by the user

        :returns: ID of currently pinned tweet
        """
        url = self.twitter_base_url_v2 + '/users/by/username/' + self.twitter_username
        params = {"user.fields": "pinned_tweet_id", "expansions": "pinned_tweet_id", "tweet.fields": "entities"}
        response = requests.get(url, headers=self.header_twitter, params=params)
        if not response.ok:
            response.raise_for_status()
        try:
            data = json.loads(response.text)
            pinned_tweet = data['includes']['tweets'][0]
            pinned_tweet_id = pinned_tweet['id']
        except (JSONDecodeError, KeyError):
            pinned_tweet_id = None
            pass
        return pinned_tweet_id

    def get_pinned_tweet_(self):
        return self.pinned_tweet_id

    def process_tweets(self, tweets_to_post):
        """Transforms tweets for posting them to Pleroma
        Expands shortened URLs
        Downloads tweet related media and prepares them for upload

        :param tweets_to_post: Dict of tweet objects to be processed
        :type tweets_to_post: dict
        :returns: Tweets ready to be published
        :rtype: list
        """
        for tweet in tweets_to_post['data']:
            media = []
            # Replace shortened links
            try:
                for url_entity in tweet['entities']['urls']:
                    matching_pattern = url_entity['url']
                    matches = re.findall(matching_pattern, tweet['text'])
                    for match in matches:
                        tweet['text'] = re.sub(match, url_entity['expanded_url'], tweet['text'])
            except KeyError:
                # URI regex
                matching_pattern = r'(?i)\b((?:https?://|www\d{0,3}[.]|[a-z0-9.\-]+[.][a-z]{2,4}/)(?:[^\s()<>]+|\(([' \
                                   r'^\s()<>]+|(\([^\s()<>]+\)))*\))+(?:\(([^\s()<>]+|(\([^\s()<>]+\)))*\)|[^\s`!()\[' \
                                   r'\]{};:\'".,<>?«»“”‘’]))'
<<<<<<< HEAD
                matches = re.finditer(matching_pattern, tweet['text'])
                for matchNum, match in enumerate(matches, start=1):
                    # don't be brave trying to unwound an URL when it gets cut off
                    if not match.group().__contains__("…"):
                        session = requests.Session()  # so connections are recycled
                        response = session.head(match.group(), allow_redirects=True)
                        if not response.ok:
                            response.raise_for_status()
                        expanded_url = response.url
                        tweet['text'] = re.sub(match.group(), expanded_url, tweet['text'])
=======
                matches = re.findall(matching_pattern, tweet['text'])
                for match in matches:
                    session = requests.Session()  # so connections are recycled
                    response = session.head(match, allow_redirects=True)
                    if not response.ok:
                        response.raise_for_status()
                    expanded_url = response.url
                    tweet['text'] = re.sub(match, expanded_url, tweet['text'])
>>>>>>> 3f3dc1e0
            if hasattr(self, "rich_text"):
                if self.rich_text:
                    matches = re.findall(r'\B\@\w+', tweet['text'])
                    for match in matches:
                        mention_link = "[" + match + "](https://twitter.com/" + match[1:] + ")"
                        tweet['text'] = re.sub(match, mention_link, tweet['text'])
            try:
                if self.nitter:
                    matching_pattern = "https://twitter.com"
                    matches = re.findall(matching_pattern, tweet['text'])
                    for match in matches:
                        tweet['text'] = re.sub(match, "https://nitter.net", tweet['text'])
            except AttributeError:
                pass
            try:
                for item in tweet['attachments']['media_keys']:
                    for media_include in tweets_to_post['includes']['media']:
                        if item == media_include['media_key']:
                            # Video download not implemented in v2 yet
                            # fallback to v1.1
                            if media_include['type'] == 'video':
                                tweet_video = self._get_tweets('v1.1', tweet['id'])
                                for extended_media in tweet_video['extended_entities']['media']:
                                    media.append(extended_media)
                            else:
                                media.append(media_include)
            except KeyError:
                pass
            # Create folder to store attachments related to the tweet ID
            tweet_path = os.path.join(self.tweets_temp_path, tweet['id'])
            if not os.path.isdir(tweet_path):
                os.mkdir(tweet_path)
            # Download media only if we plan to upload it later
            if self.media_upload:
                for idx, item in enumerate(media):
                    if item['type'] != 'video':
                        media_url = item['url']
                    else:
                        bitrate = 0
                        for variant in item['video_info']['variants']:
                            try:
                                if variant['bitrate'] > bitrate:
                                    media_url = variant['url']
                            except KeyError:
                                pass
                    response = requests.get(media_url, stream=True)
                    if not response.ok:
                        response.raise_for_status()
                    response.raw.decode_content = True
                    filename = str(idx) + mimetypes.guess_extension(response.headers['Content-Type'])
                    with open(os.path.join(self.tweets_temp_path, tweet['id'], filename), 'wb') as outfile:
                        shutil.copyfileobj(response.raw, outfile)

            # Process poll if exists and no media is used
            if tweet['attachments']['poll_ids'] and not media:

                # tweet_poll = tweet['includes']['polls']
                poll_url = self.twitter_base_url_v2 + '/tweets'

                params = {
                    'ids': tweet['id'],
                    'expansions': 'attachments.poll_ids',
                    'poll.fields': 'duration_minutes,'
                                   'options'
                }

                response = requests.get(
                    poll_url, headers=self.header_twitter, params=params)
                if not response.ok:
                    response.raise_for_status()
                tweet_poll = json.loads(response.content)[
                    'includes']['polls'][0]

                pleroma_poll = {'options': [option['label']
                                            for option in tweet_poll['options']],
                                'expires_in': tweet_poll['duration_minutes'] * 60}

                # Add poll to tweet
                tweet['polls'] = pleroma_poll

            else:
                tweet['polls'] = None

        return tweets_to_post

    def post_pleroma(self, tweet_id: str, tweet_text: str, poll: dict) -> str:
        """Post the given text to the Pleroma instance associated with the User object
        
        :param tweet_id: It will be used to link to the Twitter status if 'signature' is True and to find related media
        :type tweet_id: str
        :param tweet_text: Literal text to use when creating the post.
        :type tweet_text: str
        :returns: id of post
        :rtype: str
        """
        # TODO: transform twitter links to nitter links, if self.nitter 'true' in resolved shortened urls
        pleroma_post_url = self.pleroma_base_url + '/api/v1/statuses'
        pleroma_media_url = self.pleroma_base_url + '/api/v1/media'

        tweet_folder = os.path.join(self.tweets_temp_path, tweet_id)
        media_files = os.listdir(tweet_folder)
        media_ids = []
        if self.media_upload:
            for file in media_files:
                media_file = open(os.path.join(tweet_folder, file), 'rb')
                media_size = os.stat(os.path.join(tweet_folder, file)).st_size
                mime_type = guess_type(os.path.join(tweet_folder, file))
                timestamp = str(datetime.now().timestamp())
                file_name = "pleromapyupload_" + timestamp + "_" + random_string(10) + \
                            mimetypes.guess_extension(mime_type)
                file_description = (file_name, media_file, mime_type)
                files = {"file": file_description}
                response = requests.post(pleroma_media_url, headers=self.header_pleroma, files=files)
                if not response.ok:
                    response.raise_for_status()
                try:
                    media_ids.append(json.loads(response.text)['id'])
                except (KeyError, JSONDecodeError):
                    print("Error uploading media:\t" + str(response.text))
                    pass

        if self.signature:
            signature = '\n\n 🐦🔗: ' + self.twitter_url + '/status/' + tweet_id
            tweet_text = tweet_text + signature

        data = {"status": tweet_text,
                "sensitive": str(self.sensitive),
                "visibility": self.visibility,
                "media_ids[]": media_ids}
<<<<<<< HEAD
=======

        if poll:
            data.update({"poll[options][]": poll['options'],
                         "poll[expires_in]": poll['expires_in']})

>>>>>>> 3f3dc1e0
        if hasattr(self, "rich_text"):
            if self.rich_text:
                data.update({"content_type": self.content_type})
        response = requests.post(pleroma_post_url, data, headers=self.header_pleroma)
<<<<<<< HEAD
=======
        response = requests.post(
            pleroma_post_url, data, headers=self.header_pleroma)
>>>>>>> 3f3dc1e0
        if not response.ok:
            response.raise_for_status()
        print("Post in Pleroma:\t" + str(response))
        post_id = json.loads(response.text)['id']
        return post_id

    def pin_pleroma(self, id_post):
        """Tries to unpin previous pinned post if a file containing the ID of the previous post exists, then
        proceeds to pin the post with ID 'id_post'

        :param id_post: ID of post to pin
        :returns: ID of post pinned
        :rtype: str
        """
        if os.path.isfile(os.path.join(self.user_path, 'pinned_id_pleroma.txt')):
            with open(os.path.join(self.user_path, 'pinned_id_pleroma.txt'), 'r') as file:
                previous_pinned_post_id = file.readline().rstrip()
                unpin_url = self.pleroma_base_url + '/api/v1/statuses/' + previous_pinned_post_id + '/unpin'
                response = requests.post(unpin_url, headers=self.header_pleroma)
                if not response.ok:
                    response.raise_for_status()
                print("Unpinning previous:\t" + response.text)
        pin_url = self.pleroma_base_url + '/api/v1/statuses/' + id_post + '/pin'
        response = requests.post(pin_url, headers=self.header_pleroma)
        print("Pinning post:\t" + str(response.text))
        try:
            pin_id = json.loads(response.text)['id']
        except KeyError:
            pin_id = None
            pass
        return pin_id

    def update_pleroma(self):
        """Update the Pleroma user info with the one retrieved from Twitter when the User object was instantiated.
        This includes:
        
        * Profile image (if exists)
        * Banner image (if exists)
        * Bio text
        * Screen name
        * Additional metadata fields
        
        :returns: None 
        """
        # Get the biggest resolution for the profile picture (400x400) instead of 'normal'
<<<<<<< HEAD
        profile_img_big = re.sub(r"normal", "400x400", self.profile_image_url)
        response = requests.get(profile_img_big, stream=True)
        if not response.ok:
            response.raise_for_status()
        response.raw.decode_content = True
        with open(self.avatar_path, 'wb') as outfile:
            shutil.copyfileobj(response.raw, outfile)

        response = requests.get(self.profile_banner_url, stream=True)
        if not response.ok:
            response.raise_for_status()
        response.raw.decode_content = True
        with open(self.header_path, 'wb') as outfile:
            shutil.copyfileobj(response.raw, outfile)
=======
        if self.profile_image_url:
            profile_img_big = re.sub(r"normal", "400x400", self.profile_image_url)
            response = requests.get(profile_img_big, stream=True)
            if not response.ok:
                response.raise_for_status()
            response.raw.decode_content = True
            with open(self.avatar_path, 'wb') as outfile:
                shutil.copyfileobj(response.raw, outfile)

        if self.profile_banner_url:
            response = requests.get(self.profile_banner_url, stream=True)
            if not response.ok:
                response.raise_for_status()
            response.raw.decode_content = True
            with open(self.header_path, 'wb') as outfile:
                shutil.copyfileobj(response.raw, outfile)
>>>>>>> 3f3dc1e0

        # Set it on Pleroma
        cred_url = self.pleroma_base_url + '/api/v1/accounts/update_credentials'

        # Construct fields
        fields = []
        for field_item in self.fields:
            field = (field_item['name'], field_item['value'])
            fields.append(field)
        data = {"note": self.bio_text,
                "display_name": self.display_name}

        if self.profile_image_url:
            data.update({"avatar": self.avatar_path})

        if self.profile_banner_url:
            data.update({"header": self.header_path})

        if len(fields) > 4:
            raise Exception("Maximum number of metadata fields is 4. Exiting...")
        for idx, (field_name, field_value) in enumerate(fields):
            data['fields_attributes[' + str(idx) + '][name]'] = field_name
            data['fields_attributes[' + str(idx) + '][value]'] = field_value

        if self.profile_image_url:
            avatar = open(self.avatar_path, 'rb')
            avatar_mime_type = guess_type(self.avatar_path)
            timestamp = str(datetime.now().timestamp())
            avatar_file_name = "pleromapyupload_" + timestamp + "_" + random_string(10) + mimetypes.guess_extension(
                avatar_mime_type)

        if self.profile_banner_url:
            header = open(self.header_path, 'rb')
            header_mime_type = guess_type(self.header_path)
            header_file_name = "pleromapyupload_" + timestamp + "_" + random_string(10) + mimetypes.guess_extension(
                header_mime_type)

        files = {}

        if self.profile_image_url:
            files.update(
                {"avatar": (avatar_file_name, avatar, avatar_mime_type)})
        if self.profile_banner_url:
            files.update(
                {"header": (header_file_name, header, header_mime_type)})
        response = requests.patch(cred_url, data, headers=self.header_pleroma, files=files)
        if not response.ok:
            response.raise_for_status()
        print("Updating profile:\t" + str(response))  # for debugging
        return

    def replace_vars_in_str(self, text: str, var_name: str = None) -> str:
        """Returns a string with "{{ var_name }}" replaced with var_name's value
        If no 'var_name' is provided, locals() (or self if it's an object method)
        will be used and all variables found in locals() (or object attributes)
        will be replaced with their values.

        :param text: String to be parsed, replacing "{{ var_name }}" with var_name's value. Multiple occurrences are
                     supported.
        :type text: str
        :param var_name: Name of the variable to be replace. Multiple occurrences are supported. If not provided,
               locals() will be used and all variables will be replaced with their values.
        :type var_name: str

        :returns: A string with {{ var_name }} replaced with var_name's value.
        :rtype: str
        """
        # Jinja-style string replacement i.e. vars encapsulated in {{ and }}
        if var_name is not None:
            matching_pattern = r'(?<=\{{)( ' + var_name + r' )(?=\}})'
            matches = re.findall(matching_pattern, text)
        else:
            matches = re.findall(r'(?<={{)(.*?)(?=}})', text)
        for match in matches:
            pattern = r'{{ ' + match.strip() + ' }}'
            # Get attribute value if it's a method
            # go for locals() if not, fallback to globals()
            try:
                value = getattr(self, match.strip())
            except NameError:
                try:
                    value = locals()[match.strip()]
                except NameError:
                    value = globals()[match.strip()]
            text = re.sub(pattern, value, text)
        return text


def guess_type(media_file: str) -> str:
    """Try to guess what MIME type the given file is.

    :param media_file: The file to perform the guessing on
    :returns: the MIME type result of guessing
    :rtype: str
    """
    mime_type = None
    try:
        mime_type = magic.from_file(media_file, mime=True)
    except AttributeError:
        mime_type = mimetypes.guess_type(media_file)[0]
    return mime_type


def random_string(length: int) -> str:
    """Returns a string of random characters of length 'length'
    :param length: How long the string to return must be
    :type length: int
    :returns: an alpha-numerical string of specified length with random characters
    :rtype: str
    """
    return ''.join(random.choice(string.ascii_lowercase + string.digits) for _ in range(length))


def main():
    script_path = os.path.dirname(sys.argv[0])
    base_path = os.path.abspath(script_path)
    with open(os.path.join(base_path, 'config.yml'), 'r') as stream:
        config = yaml.safe_load(stream)
    user_dict = config['users']

    for user_item in user_dict:
        user = User(user_item, config)
        date_pleroma = user.get_date_last_pleroma_post()
        tweets = user.get_tweets()
        # Put oldest first to iterate them and post them in order
        tweets['data'].reverse()
        tweets_to_post = {'data': [], 'includes': tweets['includes']}
        # Get rid of old tweets
        for tweet in tweets['data']:
            created_at = tweet['created_at']
            date_twitter = datetime.strftime(datetime.strptime(created_at, '%Y-%m-%dT%H:%M:%S.000Z'),
                                             '%Y-%m-%d %H:%M:%S')
            if date_twitter > date_pleroma:
                tweets_to_post['data'].append(tweet)

        tweets_to_post = user.process_tweets(tweets_to_post)
        print('tweets:', tweets_to_post['data'])
        for tweet in tweets_to_post['data']:
<<<<<<< HEAD
            user.post_pleroma(tweet['id'], tweet['text'])
=======
            user.post_pleroma(tweet['id'], tweet['text'], tweet
                              ['polls'])
>>>>>>> 3f3dc1e0
            time.sleep(2)
        # Pinned tweet
        print("Current pinned:\t" + str(user.pinned_tweet_id))
        if os.path.isfile(os.path.join(user.user_path, 'pinned_id.txt')):
            with open(os.path.join(user.user_path, 'pinned_id.txt'), 'r') as file:
                previous_pinned_tweet_id = file.readline().rstrip()
        else:
            previous_pinned_tweet_id = None
        print("Previous pinned:\t" + str(previous_pinned_tweet_id))
        if (user.pinned_tweet_id != previous_pinned_tweet_id) or \
                ((user.pinned_tweet_id is not None) and (previous_pinned_tweet_id is None)):
<<<<<<< HEAD
            pinned_tweet = user._get_tweets("v2", user.pinned_tweet_id)
            tweets_to_post = {'data': [pinned_tweet['data']], 'includes': tweets['includes']}
            tweets_to_post = user.process_tweets(tweets_to_post)
            id_post_to_pin = user.post_pleroma(user.pinned_tweet_id, tweets_to_post['data'][0]['text'])
=======
            status_url = user.twitter_base_url + '/statuses/show.json'
            params = {"id": user.pinned_tweet_id}
            response = requests.get(status_url, headers=user.header_twitter, params=params)
            if not response.ok:
                response.raise_for_status()
            pinned_tweet_content = json.loads(response.text)
            tweets_to_post = user.process_tweets([pinned_tweet_content]) #TODO: fix this bug
            id_post_to_pin = user.post_pleroma(user.pinned_tweet_id, tweets_to_post[0]['text'])
>>>>>>> 3f3dc1e0
            pleroma_pinned_post = user.pin_pleroma(id_post_to_pin)
            with open(os.path.join(user.user_path, 'pinned_id.txt'), 'w') as file:
                file.write(user.pinned_tweet_id + '\n')
            if pleroma_pinned_post is not None:
                with open(os.path.join(user.user_path, 'pinned_id_pleroma.txt'), 'w') as file:
                    file.write(pleroma_pinned_post + '\n')

        if not arg == "noProfile":
            user.update_pleroma()
        # Clean-up
        shutil.rmtree(user.tweets_temp_path)


if __name__ == '__main__':
    main()<|MERGE_RESOLUTION|>--- conflicted
+++ resolved
@@ -179,11 +179,7 @@
         self.display_name = user_twitter['name']
         return
 
-<<<<<<< HEAD
     def _get_tweets(self, version: str, tweet_id=None):
-=======
-    def _get_tweets(self, version, tweet_id=None):
->>>>>>> 3f3dc1e0
         """Gathers last 'max_tweets' tweets from the user and returns them as an dict
         :param version: Twitter API version to use to retrieve the tweets
         :type version: string
@@ -195,11 +191,7 @@
         """
         if version == 'v1.1':
             if tweet_id:
-<<<<<<< HEAD
                 twitter_status_url = f"{self.twitter_base_url}/statuses/show.json?id={str(tweet_id)}"
-=======
-                twitter_status_url = self.twitter_base_url + '/statuses/show.json?id=' + str(tweet_id)
->>>>>>> 3f3dc1e0
                 response = requests.get(twitter_status_url, headers=self.header_twitter)
                 if not response.ok:
                     response.raise_for_status()
@@ -214,7 +206,6 @@
                 tweets = json.loads(response.text)
                 return tweets
         elif version == 'v2':
-<<<<<<< HEAD
             params = {}
             if tweet_id:
                 url = f"{self.twitter_base_url_v2}/tweets/{tweet_id}"
@@ -257,53 +248,13 @@
                                            "text,"
                                            "withheld"
                            })
-=======
-            url = self.twitter_base_url_v2 + "/tweets/search/recent"  # this only gets tweets from last week
-            params = {"max_results": (round(self.max_tweets / 10)) * 10,  # between 10 and 100
-                      "query": "from:" + self.twitter_username,
-                      "poll.fields": "duration_minutes,end_datetime,id,options,voting_status",
-                      "media.fields": "duration_ms,height,media_key,"
-                                      "preview_image_url,"
-                                      "type,"
-                                      "url,"
-                                      "width,"
-                                      "public_metrics",
-                      "expansions": "attachments.poll_ids,"
-                                    "attachments.media_keys,"
-                                    "author_id,"
-                                    "entities.mentions.username,"
-                                    "geo.place_id,"
-                                    "in_reply_to_user_id,"
-                                    "referenced_tweets.id,"
-                                    "referenced_tweets.id.author_id",
-                      "tweet.fields": "attachments,"
-                                      "author_id,"
-                                      "context_annotations,"
-                                      "conversation_id,"
-                                      "created_at,"
-                                      "entities,"
-                                      "geo,id,"
-                                      "in_reply_to_user_id,"
-                                      "lang,"
-                                      "public_metrics,"
-                                      "possibly_sensitive,"
-                                      "referenced_tweets,"
-                                      "source,"
-                                      "text,"
-                                      "withheld"
-                      }
->>>>>>> 3f3dc1e0
             response = requests.get(url, headers=self.header_twitter, params=params)
             if not response.ok:
                 response.raise_for_status()
             tweets_v2 = json.loads(response.text)
             return tweets_v2
         else:
-<<<<<<< HEAD
             raise ValueError(f"API version not supported: {version}")
-=======
-            raise ValueError("API version not supported: " + version)
->>>>>>> 3f3dc1e0
 
     def get_tweets(self):
         return self.tweets
@@ -372,7 +323,6 @@
                 matching_pattern = r'(?i)\b((?:https?://|www\d{0,3}[.]|[a-z0-9.\-]+[.][a-z]{2,4}/)(?:[^\s()<>]+|\(([' \
                                    r'^\s()<>]+|(\([^\s()<>]+\)))*\))+(?:\(([^\s()<>]+|(\([^\s()<>]+\)))*\)|[^\s`!()\[' \
                                    r'\]{};:\'".,<>?«»“”‘’]))'
-<<<<<<< HEAD
                 matches = re.finditer(matching_pattern, tweet['text'])
                 for matchNum, match in enumerate(matches, start=1):
                     # don't be brave trying to unwound an URL when it gets cut off
@@ -383,16 +333,6 @@
                             response.raise_for_status()
                         expanded_url = response.url
                         tweet['text'] = re.sub(match.group(), expanded_url, tweet['text'])
-=======
-                matches = re.findall(matching_pattern, tweet['text'])
-                for match in matches:
-                    session = requests.Session()  # so connections are recycled
-                    response = session.head(match, allow_redirects=True)
-                    if not response.ok:
-                        response.raise_for_status()
-                    expanded_url = response.url
-                    tweet['text'] = re.sub(match, expanded_url, tweet['text'])
->>>>>>> 3f3dc1e0
             if hasattr(self, "rich_text"):
                 if self.rich_text:
                     matches = re.findall(r'\B\@\w+', tweet['text'])
@@ -522,23 +462,15 @@
                 "sensitive": str(self.sensitive),
                 "visibility": self.visibility,
                 "media_ids[]": media_ids}
-<<<<<<< HEAD
-=======
 
         if poll:
             data.update({"poll[options][]": poll['options'],
                          "poll[expires_in]": poll['expires_in']})
 
->>>>>>> 3f3dc1e0
         if hasattr(self, "rich_text"):
             if self.rich_text:
                 data.update({"content_type": self.content_type})
         response = requests.post(pleroma_post_url, data, headers=self.header_pleroma)
-<<<<<<< HEAD
-=======
-        response = requests.post(
-            pleroma_post_url, data, headers=self.header_pleroma)
->>>>>>> 3f3dc1e0
         if not response.ok:
             response.raise_for_status()
         print("Post in Pleroma:\t" + str(response))
@@ -584,22 +516,6 @@
         :returns: None 
         """
         # Get the biggest resolution for the profile picture (400x400) instead of 'normal'
-<<<<<<< HEAD
-        profile_img_big = re.sub(r"normal", "400x400", self.profile_image_url)
-        response = requests.get(profile_img_big, stream=True)
-        if not response.ok:
-            response.raise_for_status()
-        response.raw.decode_content = True
-        with open(self.avatar_path, 'wb') as outfile:
-            shutil.copyfileobj(response.raw, outfile)
-
-        response = requests.get(self.profile_banner_url, stream=True)
-        if not response.ok:
-            response.raise_for_status()
-        response.raw.decode_content = True
-        with open(self.header_path, 'wb') as outfile:
-            shutil.copyfileobj(response.raw, outfile)
-=======
         if self.profile_image_url:
             profile_img_big = re.sub(r"normal", "400x400", self.profile_image_url)
             response = requests.get(profile_img_big, stream=True)
@@ -616,7 +532,6 @@
             response.raw.decode_content = True
             with open(self.header_path, 'wb') as outfile:
                 shutil.copyfileobj(response.raw, outfile)
->>>>>>> 3f3dc1e0
 
         # Set it on Pleroma
         cred_url = self.pleroma_base_url + '/api/v1/accounts/update_credentials'
@@ -755,12 +670,11 @@
         tweets_to_post = user.process_tweets(tweets_to_post)
         print('tweets:', tweets_to_post['data'])
         for tweet in tweets_to_post['data']:
-<<<<<<< HEAD
             user.post_pleroma(tweet['id'], tweet['text'])
-=======
+        print('tweets:', tweets_to_post['data'])
+        for tweet in tweets_to_post['data']:
             user.post_pleroma(tweet['id'], tweet['text'], tweet
                               ['polls'])
->>>>>>> 3f3dc1e0
             time.sleep(2)
         # Pinned tweet
         print("Current pinned:\t" + str(user.pinned_tweet_id))
@@ -772,21 +686,10 @@
         print("Previous pinned:\t" + str(previous_pinned_tweet_id))
         if (user.pinned_tweet_id != previous_pinned_tweet_id) or \
                 ((user.pinned_tweet_id is not None) and (previous_pinned_tweet_id is None)):
-<<<<<<< HEAD
             pinned_tweet = user._get_tweets("v2", user.pinned_tweet_id)
             tweets_to_post = {'data': [pinned_tweet['data']], 'includes': tweets['includes']}
             tweets_to_post = user.process_tweets(tweets_to_post)
             id_post_to_pin = user.post_pleroma(user.pinned_tweet_id, tweets_to_post['data'][0]['text'])
-=======
-            status_url = user.twitter_base_url + '/statuses/show.json'
-            params = {"id": user.pinned_tweet_id}
-            response = requests.get(status_url, headers=user.header_twitter, params=params)
-            if not response.ok:
-                response.raise_for_status()
-            pinned_tweet_content = json.loads(response.text)
-            tweets_to_post = user.process_tweets([pinned_tweet_content]) #TODO: fix this bug
-            id_post_to_pin = user.post_pleroma(user.pinned_tweet_id, tweets_to_post[0]['text'])
->>>>>>> 3f3dc1e0
             pleroma_pinned_post = user.pin_pleroma(id_post_to_pin)
             with open(os.path.join(user.user_path, 'pinned_id.txt'), 'w') as file:
                 file.write(user.pinned_tweet_id + '\n')
